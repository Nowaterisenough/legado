package io.legado.app.ui.book.toc

import android.content.Context
import android.view.ViewGroup
import androidx.recyclerview.widget.DiffUtil
import io.legado.app.R
import io.legado.app.base.adapter.ItemViewHolder
import io.legado.app.base.adapter.RecyclerAdapter
import io.legado.app.data.entities.BookChapter
import io.legado.app.databinding.ItemChapterListBinding
import io.legado.app.lib.theme.ThemeUtils
import io.legado.app.lib.theme.accentColor
import io.legado.app.utils.getCompatColor
import io.legado.app.utils.gone
import io.legado.app.utils.visible
import kotlinx.coroutines.CoroutineScope
import kotlinx.coroutines.Deferred
import kotlinx.coroutines.launch

<<<<<<< HEAD
class ChapterListAdapter(context: Context, val callback: Callback, private val scope: CoroutineScope) :
=======
class ChapterListAdapter(context: Context, val callback: Callback) :
>>>>>>> a3a21c9c
    RecyclerAdapter<Pair<BookChapter, Deferred<String>>, ItemChapterListBinding>(context) {

    val cacheFileNames = hashSetOf<String>()
    val diffCallBack = object : DiffUtil.ItemCallback<Pair<BookChapter, Deferred<String>>>() {

        override fun areItemsTheSame(
            oldItem: Pair<BookChapter, Deferred<String>>,
            newItem: Pair<BookChapter, Deferred<String>>
        ): Boolean {
            return oldItem.first.index == newItem.first.index
        }

        override fun areContentsTheSame(
            oldItem: Pair<BookChapter, Deferred<String>>,
            newItem: Pair<BookChapter, Deferred<String>>
        ): Boolean {
            return oldItem.first.bookUrl == newItem.first.bookUrl
                && oldItem.first.url == newItem.first.url
                && oldItem.first.isVip == newItem.first.isVip
                && oldItem.first.isPay == newItem.first.isPay
                && oldItem.first.title == newItem.first.title
                && oldItem.first.tag == newItem.first.tag
                && oldItem.first.isVolume == newItem.first.isVolume
        }

    }

    override fun getViewBinding(parent: ViewGroup): ItemChapterListBinding {
        return ItemChapterListBinding.inflate(inflater, parent, false)
    }

    override fun convert(
        holder: ItemViewHolder,
        binding: ItemChapterListBinding,
        item: Pair<BookChapter, Deferred<String>>,
        payloads: MutableList<Any>
    ) {
        binding.run {
            val isDur = callback.durChapterIndex() == item.first.index
            val cached = callback.isLocalBook || cacheFileNames.contains(item.first.getFileName())
            if (payloads.isEmpty()) {
                if (isDur) {
                    tvChapterName.setTextColor(context.accentColor)
                } else {
                    tvChapterName.setTextColor(context.getCompatColor(R.color.primaryText))
                }
<<<<<<< HEAD
                scope.launch {
=======
                callback.scope.launch {
>>>>>>> a3a21c9c
                    tvChapterName.text = item.second.await()
                }
                if (item.first.isVolume) {
                    //卷名，如第一卷 突出显示
                    tvChapterItem.setBackgroundColor(context.getCompatColor(R.color.btn_bg_press))
                } else {
                    //普通章节 保持不变
                    tvChapterItem.background =
                        ThemeUtils.resolveDrawable(context, android.R.attr.selectableItemBackground)
                }
                if (!item.first.tag.isNullOrEmpty() && !item.first.isVolume) {
                    //卷名不显示tag(更新时间规则)
                    tvTag.text = item.first.tag
                    tvTag.visible()
                } else {
                    tvTag.gone()
                }
                upHasCache(binding, isDur, cached)
            } else {
                upHasCache(binding, isDur, cached)
            }
        }
    }

    override fun registerListener(holder: ItemViewHolder, binding: ItemChapterListBinding) {
        holder.itemView.setOnClickListener {
            getItem(holder.layoutPosition)?.let {
                callback.openChapter(it.first)
            }
        }
    }

    private fun upHasCache(binding: ItemChapterListBinding, isDur: Boolean, cached: Boolean) =
        binding.apply {
            ivChecked.setImageResource(R.drawable.ic_outline_cloud_24)
            ivChecked.visible(!cached)
            if (isDur) {
                ivChecked.setImageResource(R.drawable.ic_check)
                ivChecked.visible()
            }
        }

    interface Callback {
<<<<<<< HEAD
=======
        val scope: CoroutineScope
>>>>>>> a3a21c9c
        val isLocalBook: Boolean
        fun openChapter(bookChapter: BookChapter)
        fun durChapterIndex(): Int
    }
}<|MERGE_RESOLUTION|>--- conflicted
+++ resolved
@@ -17,11 +17,7 @@
 import kotlinx.coroutines.Deferred
 import kotlinx.coroutines.launch
 
-<<<<<<< HEAD
-class ChapterListAdapter(context: Context, val callback: Callback, private val scope: CoroutineScope) :
-=======
 class ChapterListAdapter(context: Context, val callback: Callback) :
->>>>>>> a3a21c9c
     RecyclerAdapter<Pair<BookChapter, Deferred<String>>, ItemChapterListBinding>(context) {
 
     val cacheFileNames = hashSetOf<String>()
@@ -68,11 +64,7 @@
                 } else {
                     tvChapterName.setTextColor(context.getCompatColor(R.color.primaryText))
                 }
-<<<<<<< HEAD
-                scope.launch {
-=======
                 callback.scope.launch {
->>>>>>> a3a21c9c
                     tvChapterName.text = item.second.await()
                 }
                 if (item.first.isVolume) {
@@ -116,10 +108,7 @@
         }
 
     interface Callback {
-<<<<<<< HEAD
-=======
         val scope: CoroutineScope
->>>>>>> a3a21c9c
         val isLocalBook: Boolean
         fun openChapter(bookChapter: BookChapter)
         fun durChapterIndex(): Int
