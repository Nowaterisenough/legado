# 更新日志

* 关注公众号 **[开源阅读]** 菜单•软件下载 提前享受新版本。
* 关注合作公众号 **[小说拾遗]** 获取好看的小说。

## **必读**

【温馨提醒】 *更新前一定要做好备份，以免数据丢失！*

* 阅读只是一个转码工具，不提供内容，第一次安装app，需要自己手动导入书源，可以从公众号 **[开源阅读]**
  、QQ群、酷安评论里获取由书友制作分享的书源。
* 正文出现缺字漏字、内容缺失、排版错乱等情况，有可能是净化规则或简繁转换出现问题。
* 漫画源看书显示乱码，**阅读与其他软件的源并不通用**，请导入阅读的支持的漫画源！

**2023/05/08**

* 更新cronet: 113.0.5672.76
* web: 全新传书页面 [MakeHui](https://github.com/MakeHui)；修正源编辑列表多谢编辑逻辑，优化超大源列表多选性能
* 优化部分文本提示toast
* webView: 忽略部分网站的证书错误
* 备份恢复webDav: 输入密码后自动验证
* 换源添加加载字数选项
* 修复全文搜索开始bug
<<<<<<< HEAD
* 单章换源加载字数
* 优化web端
* 其它一些优化
=======
>>>>>>> 90e0f611
* 其中一些更新由 Xwite, Horis, Jason Yao提供

**2023/05/03**

* 文件类书源文件后缀识别：自动识别失败后会读取下载链接UrlOption的type字段

```
https://www.example.com/file/ajzjxhxjncnc, {type: "txt"}
```

* 更新cronet: 112.0.5615.135

* 源添加jsLib字段

> 注入JavaScript到RhinoJs引擎中，支持两种格式  
> `JavaScript Code` 直接填写JavaScript片段
> `{"example":"https://www.example.com/js/example.js", ...}` 自动复用已经下载的js文件

* 导入书源菜单添加选择选中更新源,选中新增源
* web端迁移到vue3, 部分功能未实现
* 添加本地密码设置,备份涉及到的敏感信息用密码加密后再备份,如webdav密码等
* 修复epub章节异常分割的bug
* 其它一些优化
* 其中一些更新由 Xwite, Horis提供

**2023/04/02**

* 更新cronet: 112.0.5615.47
* 添加文字下划线
* 其它一些优化
* 其中一些更新由 Xwite, Horis提供

**2023/04/01**

* 原app最低支持版本提升到android7.0
* 创建lollipop版本支持android5.0
* 增加内置文件管理,管理私有文件
* 书籍分组增加允许下拉刷新设置

**2023/03/29**

* 修复低于android7.0版本无法恢复备份的问题
* 修复低版本安卓崩溃的问题

**2023/03/28**

* 更新cronet: 111.0.5563.115
* 更新rhino: 1.7.14-2
* 修复bug
* 详情页下拉刷新
* 导出为本地文件时不保留vip标识
* 列表结果为NativeObject时支持{{}}@get@put##规则

```
{bookId: 1}
https://www.example.com/book/{{result.bookId}}
```

* 书架整理搜索支持分类和简介
* 其中一些更新由 Xwite, Horis提供

**2023/03/21**

* 修复书签界面删除条目后界面错乱bug
* 一些带有搜索框的界面自动隐藏软键盘
* 本地书籍和远程书籍导入界面支持压缩包
* 内置了两个直链上传配置,可以通过导入默认切换
* 修复无法导入不在数组内的单个书源的本地文件
* getVariable() 默认返回 ""
* 修复bug
* 其中一些更新由 Xwite, Horis提供

**2023/03/14**

* 更新cronet: 111.0.5563.57
* 优化文件型书源,解决压缩文件编码不是UTF-8报错问题
* js添加非对称加密和签名算法
* 文件类书源支持zip 7z rar4解压
* java.ajax(url: Any)自动判断是列表还是字符串
* 修复一些bug
* 其中一些更新由 Xwite, Horis, ag2s20150909 提供
* 修复js加密算法

**2023/03/12**

* 远程书籍添加webDav多配置
* 更新文件类书源详情页界面逻辑
* 尝试修复语音朗读
* 修复特定情况下书籍导入界面计数错误
* 修复阅读界面导航栏更新不及时
* 修复某些以空白开头的链接的拼接
* 修复某些空白备份恢复的错误弹窗
* 修复章节都在一个xhtml里面的epub的内容解析
* 修复某些epub文件里不规范html文档的解析
* 本地备份也采用压缩包,和webDav备份保持一致,从webDav下载的备份文件不需要解压可以直接恢复
* 本地书籍和远程书籍界面添加筛选功能
* 其中一些更新由 Horis 和 Xwite 提供

**2023/03/03**

* 朗读速度添加数值显示
* 章节进度添加xx/yyy格式
* 远程书籍单独配置webDav,多个webDav看情况再添加

**2023/02/27**

* 优化新建书源和订阅源的默认值和退出时的修改判断
* 优化分组更新时界面刷新
* 一些优化 by Horis

**2023/02/22**

* 添加自定义字典规则
* 一些优化 by Horis

**2023/02/16**

* 更新cronet: 110.0.5481.65
* 添加清除 WebView 数据 by Horis
* 用到通知的时候才提示通知权限获取
* 修改订阅源编辑界面和书源一样
* 一些优化 by Horis 和 Xwite

**2023/02/09**

* 添加通知权限设置提示
* 更新日志添加关闭按钮
* 订阅源添加黑名单和白名单,为列表用,分隔支持正则,如果有黑名单,黑名单匹配返回空白,
  没有黑名单再判断白名单,在白名单中的才通过, 都没有不做处理
* 更新web编辑；web书架章节序号更改后会**同步序号**，更精确的已读字数同步请**返回书架界面** by Xwite

**2023/01/31**

* web书架: 修复进度bug和章节跳转bug，段落内嵌文字图片懒加载 by Xwite

**2023/01/29**

* 优化英文两端对齐排版
* web书架：进度同步精确到已读字数，返回书架时同步app by Xwite
* 一些优化 by Horis

**2023/01/20**

* web书架不限制最大宽度 by Xwite
* 一些优化 by Horis

**2023/01/10**

* 其他一些有分组的地方也支持独立排序
* 优化搜索,优化缓存,尝试解决部分书源占用内存过大导致OOM
* 修复中文AndroidZipFile不能读取非ASCII字符文件名 by ag2s20150909
* 其它一些优化

**2023/01/06**

* 书架分组支持独立排序
* 适配 android 13 主题图标
* 一些优化 by Horis

----

* [2022年日志](https://github.com/gedoor/legado/blob/record2022/app/src/main/assets/updateLog.md)
* [2021年日志](https://github.com/gedoor/legado/blob/record2021/app/src/main/assets/updateLog.md)<|MERGE_RESOLUTION|>--- conflicted
+++ resolved
@@ -21,12 +21,6 @@
 * 备份恢复webDav: 输入密码后自动验证
 * 换源添加加载字数选项
 * 修复全文搜索开始bug
-<<<<<<< HEAD
-* 单章换源加载字数
-* 优化web端
-* 其它一些优化
-=======
->>>>>>> 90e0f611
 * 其中一些更新由 Xwite, Horis, Jason Yao提供
 
 **2023/05/03**
