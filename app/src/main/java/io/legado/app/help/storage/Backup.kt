--- conflicted
+++ resolved
@@ -83,7 +83,6 @@
     }
 
     private fun getNowZipFileName(): String {
-<<<<<<< HEAD
         val dateFormat = SimpleDateFormat("yyyy_MM_dd_HH_mm", Locale.getDefault())
         val timestamp = dateFormat.format(Date())
         val deviceName = AppConfig.webDavDeviceName?.replace("[^a-zA-Z0-9_-]".toRegex(), "_") ?: "unknown"
@@ -104,16 +103,6 @@
         val oldFormatRegex = Regex("backup_[^_]+_(\\d{13})\\.zip")
         val oldFormatMatch = oldFormatRegex.find(fileName)
         return oldFormatMatch?.groupValues?.get(1)?.toLongOrNull() ?: 0L
-=======
-        val backupDate = SimpleDateFormat("yyyy-MM-dd", Locale.getDefault())
-            .format(Date(System.currentTimeMillis()))
-        val deviceName = AppConfig.webDavDeviceName
-        return if (deviceName?.isNotBlank() == true) {
-            "backup${backupDate}-${deviceName}.zip"
-        } else {
-            "backup${backupDate}.zip"
-        }.normalizeFileName()
->>>>>>> 460653ee
     }
 
     private fun shouldBackup(): Boolean {
