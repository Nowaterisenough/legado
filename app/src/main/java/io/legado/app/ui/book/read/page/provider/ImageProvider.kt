package io.legado.app.ui.book.read.page.provider

import android.graphics.Bitmap
<<<<<<< HEAD
import android.util.Size
=======
>>>>>>> 07d12c71
import io.legado.app.R
import io.legado.app.constant.AppLog.putDebug
import io.legado.app.data.entities.Book
import io.legado.app.data.entities.BookSource
import io.legado.app.help.BookHelp
import io.legado.app.help.coroutine.Coroutine
import io.legado.app.help.glide.ImageLoader
import io.legado.app.model.localBook.EpubFile
import io.legado.app.utils.BitmapUtils
<<<<<<< HEAD
import io.legado.app.utils.FileUtils
=======
import io.legado.app.utils.isXml
>>>>>>> 07d12c71
import kotlinx.coroutines.runBlocking
import kotlinx.coroutines.suspendCancellableCoroutine
import splitties.init.appCtx
import java.io.File
import java.io.FileOutputStream
import kotlin.coroutines.resume

object ImageProvider {

    private val errorBitmap: Bitmap? by lazy {
        BitmapUtils.decodeBitmap(
            appCtx,
            R.drawable.image_loading_error,
            ChapterProvider.visibleWidth,
            ChapterProvider.visibleHeight
        )
    }

    private suspend fun cacheImage(
        book: Book,
        src: String,
        bookSource: BookSource?
    ): File {
        val vFile = BookHelp.getImage(book, src)
        if (!vFile.exists()) {
            if (book.isEpub()) {
                EpubFile.getImage(book, src)?.use { input ->
                    val newFile = FileUtils.createFileIfNotExist(vFile.absolutePath)
                    @Suppress("BlockingMethodInNonBlockingContext")
                    FileOutputStream(newFile).use { output ->
                        input.copyTo(output)
                    }
                }
            } else {
                BookHelp.saveImage(bookSource, book, src)
            }
        }
        return vFile
    }

    suspend fun getImageSize(
        book: Book,
        src: String,
        bookSource: BookSource?
    ): Size {
        val file = cacheImage(book, src, bookSource)
        return suspendCancellableCoroutine { block ->
            kotlin.runCatching {
                ImageLoader.loadBitmap(appCtx, file.absolutePath).submit()
                    .getSize { width, height ->
                        block.resume(Size(width, height))
                    }
            }.onFailure {
                block.cancel(it)
            }
        }
    }

    fun getImage(
        book: Book,
        src: String,
        bookSource: BookSource?,
        onUi: Boolean = false,
    ): Bitmap? {
        val vFile = BookHelp.getImage(book, src)
        if (!vFile.exists()) {
            if (book.isEpub()) {
                EpubFile.getImage(book, src)?.use { input ->
                    val newFile = FileUtils.createFileIfNotExist(vFile.absolutePath)
                    FileOutputStream(newFile).use { output ->
                        input.copyTo(output)
                    }
                }
            } else if (!onUi) {
                runBlocking {
                    BookHelp.saveImage(bookSource, book, src)
                }
            }
        }
<<<<<<< HEAD
        return try {
            ImageLoader.loadBitmap(appCtx, vFile.absolutePath).submit().get()
        } catch (e: Exception) {
            Coroutine.async { vFile.delete() }
            //must call this method on a background thread
            //ImageLoader.loadBitmap(appCtx, R.drawable.image_loading_error).submit().get()
            errorBitmap
        }
=======
       return try {
            ImageLoader.loadBitmap(appCtx, vFile.absolutePath)
                .submit(ChapterProvider.visibleWidth,ChapterProvider.visibleHeight)
                .get()
       } catch (e: Exception) {
           Coroutine.async {
               putDebug("${vFile.absolutePath} 解码失败", e)
               if (FileUtils.readText(vFile.absolutePath).isXml()) {
                   putDebug("${vFile.absolutePath}为xml，自动删除")
                   vFile.delete()
               }
           }
           errorBitmap
       }
>>>>>>> 07d12c71
    }

}<|MERGE_RESOLUTION|>--- conflicted
+++ resolved
@@ -1,10 +1,6 @@
 package io.legado.app.ui.book.read.page.provider
 
 import android.graphics.Bitmap
-<<<<<<< HEAD
-import android.util.Size
-=======
->>>>>>> 07d12c71
 import io.legado.app.R
 import io.legado.app.constant.AppLog.putDebug
 import io.legado.app.data.entities.Book
@@ -13,68 +9,23 @@
 import io.legado.app.help.coroutine.Coroutine
 import io.legado.app.help.glide.ImageLoader
 import io.legado.app.model.localBook.EpubFile
+import io.legado.app.utils.FileUtils
 import io.legado.app.utils.BitmapUtils
-<<<<<<< HEAD
-import io.legado.app.utils.FileUtils
-=======
 import io.legado.app.utils.isXml
->>>>>>> 07d12c71
 import kotlinx.coroutines.runBlocking
-import kotlinx.coroutines.suspendCancellableCoroutine
 import splitties.init.appCtx
 import java.io.File
 import java.io.FileOutputStream
-import kotlin.coroutines.resume
 
 object ImageProvider {
 
     private val errorBitmap: Bitmap? by lazy {
         BitmapUtils.decodeBitmap(
-            appCtx,
-            R.drawable.image_loading_error,
-            ChapterProvider.visibleWidth,
-            ChapterProvider.visibleHeight
+           appCtx,
+           R.drawable.image_loading_error,
+           ChapterProvider.visibleWidth,
+           ChapterProvider.visibleHeight
         )
-    }
-
-    private suspend fun cacheImage(
-        book: Book,
-        src: String,
-        bookSource: BookSource?
-    ): File {
-        val vFile = BookHelp.getImage(book, src)
-        if (!vFile.exists()) {
-            if (book.isEpub()) {
-                EpubFile.getImage(book, src)?.use { input ->
-                    val newFile = FileUtils.createFileIfNotExist(vFile.absolutePath)
-                    @Suppress("BlockingMethodInNonBlockingContext")
-                    FileOutputStream(newFile).use { output ->
-                        input.copyTo(output)
-                    }
-                }
-            } else {
-                BookHelp.saveImage(bookSource, book, src)
-            }
-        }
-        return vFile
-    }
-
-    suspend fun getImageSize(
-        book: Book,
-        src: String,
-        bookSource: BookSource?
-    ): Size {
-        val file = cacheImage(book, src, bookSource)
-        return suspendCancellableCoroutine { block ->
-            kotlin.runCatching {
-                ImageLoader.loadBitmap(appCtx, file.absolutePath).submit()
-                    .getSize { width, height ->
-                        block.resume(Size(width, height))
-                    }
-            }.onFailure {
-                block.cancel(it)
-            }
-        }
     }
 
     fun getImage(
@@ -98,16 +49,6 @@
                 }
             }
         }
-<<<<<<< HEAD
-        return try {
-            ImageLoader.loadBitmap(appCtx, vFile.absolutePath).submit().get()
-        } catch (e: Exception) {
-            Coroutine.async { vFile.delete() }
-            //must call this method on a background thread
-            //ImageLoader.loadBitmap(appCtx, R.drawable.image_loading_error).submit().get()
-            errorBitmap
-        }
-=======
        return try {
             ImageLoader.loadBitmap(appCtx, vFile.absolutePath)
                 .submit(ChapterProvider.visibleWidth,ChapterProvider.visibleHeight)
@@ -122,7 +63,6 @@
            }
            errorBitmap
        }
->>>>>>> 07d12c71
     }
 
 }