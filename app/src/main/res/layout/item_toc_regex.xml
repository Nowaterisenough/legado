<?xml version="1.0" encoding="utf-8"?>
<LinearLayout xmlns:android="http://schemas.android.com/apk/res/android"
        xmlns:tools="http://schemas.android.com/tools"
        android:layout_width="match_parent"
        android:layout_height="wrap_content"
<<<<<<< HEAD
=======
        android:background="?android:attr/selectableItemBackground"
>>>>>>> 9111d9a4
        android:gravity="center_vertical"
        android:orientation="vertical"
        android:padding="16dp">

    <LinearLayout
        android:layout_width="match_parent"
        android:layout_height="match_parent"
        android:gravity="center_vertical">
        <io.legado.app.lib.theme.view.ThemeRadioButton
            android:id="@+id/rb_regex_name"
            android:layout_width="0dp"
            android:layout_height="wrap_content"
            android:layout_weight="1"
            android:maxLines="1" />

        <io.legado.app.lib.theme.view.ThemeSwitch
            android:id="@+id/swt_enabled"
            android:layout_width="wrap_content"
            android:layout_height="wrap_content" />

        <androidx.appcompat.widget.AppCompatImageView
            android:id="@+id/iv_edit"
            android:layout_width="36dp"
            android:layout_height="36dp"
            android:layout_gravity="center"
            android:background="?android:attr/selectableItemBackgroundBorderless"
            android:contentDescription="@string/edit"
            android:padding="6dp"
            android:tooltipText="@string/edit"
            android:src="@drawable/ic_edit"
            android:tint="@color/primaryText"
            tools:ignore="UnusedAttribute" />

        <androidx.appcompat.widget.AppCompatImageView
            android:id="@+id/iv_delete"
            android:layout_width="36dp"
            android:layout_height="36dp"
            android:background="?attr/selectableItemBackgroundBorderless"
            android:contentDescription="@string/more_menu"
            android:tooltipText="@string/more_menu"
            android:padding="6dp"
            android:src="@drawable/ic_clear_all"
            android:tint="@color/primaryText"
            tools:ignore="UnusedAttribute" />
    </LinearLayout>

    <TextView
        android:id="@+id/title_example"
        android:layout_width="match_parent"
        android:layout_height="wrap_content"
        android:textSize="12sp" />

</LinearLayout><|MERGE_RESOLUTION|>--- conflicted
+++ resolved
@@ -1,15 +1,11 @@
 <?xml version="1.0" encoding="utf-8"?>
 <LinearLayout xmlns:android="http://schemas.android.com/apk/res/android"
-        xmlns:tools="http://schemas.android.com/tools"
-        android:layout_width="match_parent"
-        android:layout_height="wrap_content"
-<<<<<<< HEAD
-=======
-        android:background="?android:attr/selectableItemBackground"
->>>>>>> 9111d9a4
-        android:gravity="center_vertical"
-        android:orientation="vertical"
-        android:padding="16dp">
+    xmlns:tools="http://schemas.android.com/tools"
+    android:layout_width="match_parent"
+    android:layout_height="wrap_content"
+    android:padding="16dp"
+    android:gravity="center_vertical"
+    android:orientation="vertical">
 
     <LinearLayout
         android:layout_width="match_parent"
