// 简化js原生选择器
function $(selector) { return document.querySelector(selector); }
function $$(selector) { return document.querySelectorAll(selector); }
// 读写Hash值(val未赋值时为读取)
function hashParam(key, val) {
	let hashstr = decodeURIComponent(window.location.hash);
	let regKey = new RegExp(`${key}=([^&]*)`);
	let getVal = regKey.test(hashstr) ? hashstr.match(regKey)[1] : null;
	if (val == undefined) return getVal;
	if (hashstr == '' || hashstr == '#') {
		window.location.hash = `#${key}=${val}`;
	}
	else {
		if (getVal) window.location.hash = hashstr.replace(getVal, val);
		else {
			window.location.hash = hashstr.indexOf(key) > -1 ? hashstr.replace(regKey, `${key}=${val}`) : `${hashstr}&${key}=${val}`;
		}
	}
}
// 创建源规则容器对象
function Container() {
	let ruleJson = {};

	// 基本以及其他
	$$('.rules .base').forEach(item => ruleJson[item.title] = '');
	ruleJson.customOrder = 0;
	ruleJson.enabled = true;

	return ruleJson;
}
// 选项卡Tab切换事件处理
function showTab(tabName) {
	$$('.tabtitle>*').forEach(node => { node.className = node.className.replace(' this', ''); });
	$$('.tabbody>*').forEach(node => { node.className = node.className.replace(' this', ''); });
	$(`.tabbody>.${$(`.tabtitle>*[name=${tabName}]`).className}`).className += ' this';
	$(`.tabtitle>*[name=${tabName}]`).className += ' this';
	hashParam('tab', tabName);
}
// 源列表列表标签构造函数
function newRule(rule) {
	return `<label for="${hex_md5(rule.sourceUrl)}"><input type="radio" name="rule" id="${hex_md5(rule.sourceUrl)}"><div>${rule.sourceName}<br>${rule.sourceUrl}</div></label>`;
}
// 缓存规则列表
var RuleSources = [];
if (localStorage.getItem('RssSources')) {
	RuleSources = JSON.parse(localStorage.getItem('RssSources'));
	RuleSources.forEach(item => $('#RuleList').innerHTML += newRule(item));
}
// 页面加载完成事件
window.onload = () => {
	$$('.tabtitle>*').forEach(item => {
		item.addEventListener('click', () => {
			showTab(item.innerHTML);
		});
	});
	if (hashParam('tab')) showTab(hashParam('tab'));
}
// 获取数据
function HttpGet(url) {
	return fetch(hashParam('domain') ? hashParam('domain') + url : url)
		.then(res => res.json()).catch(err => console.error('Error:', err));
}
// 提交数据
function HttpPost(url, data) {
	return fetch(hashParam('domain') ? hashParam('domain') + url : url, {
		body: JSON.stringify(data),
		method: 'POST',
		mode: "cors",
		headers: new Headers({
			'Content-Type': 'application/json;charset=utf-8'
		})
	}).then(res => res.json()).catch(err => console.error('Error:', err));
}
// 将源表单转化为源对象
function rule2json() {
	let RuleJSON = Container();
	// 转换base
	Object.keys(RuleJSON).forEach(key => {
<<<<<<< HEAD
			RuleJSON[key] = $('#' + key).value;
=======
		RuleJSON[key] = $('#' + key).value;
>>>>>>> ec90372f
	});
    //类型转换
	RuleJSON.lastUpdateTime = new Date().getTime();
	RuleJSON.customOrder = RuleJSON.customOrder == '' ? 0 : parseInt(RuleJSON.customOrder);
	RuleJSON.articleStyle = RuleJSON.articleStyle == '' ? 0 : parseInt(RuleJSON.articleStyle);
	RuleJSON.enabled = RuleJSON.enabled == '' || String(RuleJSON.enabled).toLocaleLowerCase().replace(/^\s*|\s*$/g, '') == 'true';
<<<<<<< HEAD
	RuleJSON.loadWithBaseUrl = RuleJSON.loadWithBaseUrl == '' || String(RuleJSON.loadWithBaseUrl).toLocaleLowerCase().replace(/^\s*|\s*$/g, '') == 'true';
	RuleJSON.enableJs = RuleJSON.enableJs == '' || String(RuleJSON.enableJs).toLocaleLowerCase().replace(/^\s*|\s*$/g, '') == 'true';
=======
	RuleJSON.enableJs = RuleJSON.enableJs == '' || String(RuleJSON.enableJs).toLocaleLowerCase().replace(/^\s*|\s*$/g, '') == 'true';
	RuleJSON.loadWithBaseUrl = RuleJSON.loadWithBaseUrl == '' || String(RuleJSON.loadWithBaseUrl).toLocaleLowerCase().replace(/^\s*|\s*$/g, '') == 'true';
	RuleJSON.singleUrl = RuleJSON.singleUrl == '' || String(RuleJSON.singleUrl).toLocaleLowerCase().replace(/^\s*|\s*$/g, '') == 'true';
>>>>>>> ec90372f
	return RuleJSON;
}
// 将源对象填充到源表单
function json2rule(RuleEditor) {
	let RuleJSON = Container();
	// 转换base
	Object.keys(RuleJSON).forEach(key => {
		let val = RuleEditor[key];
        if (typeof val == "number") {
            $("#" + key).value = val ? String(val) : '0';
        }
        else if (typeof val == "boolean") {
            $("#" + key).value = val ? String(val) : 'false';
        }
        else {
            $("#" + key).value = val ? String(val) : '';
        }
	});
}
// 记录操作过程
var course = { "old": [], "now": {}, "new": [] };
if (localStorage.getItem('rssSourceCourse')) {
	course = JSON.parse(localStorage.getItem('rssSourceCourse'));
	json2rule(course.now);
}
else {
	course.now = rule2json();
	window.localStorage.setItem('rssSourceCourse', JSON.stringify(course));
}
function todo() {
	course.old.push(Object.assign({}, course.now));
	course.now = rule2json();
	course.new = [];
	if (course.old.length > 50) course.old.shift(); // 限制历史记录堆栈大小
	localStorage.setItem('rssSourceCourse', JSON.stringify(course));
}
function undo() {
	course = JSON.parse(localStorage.getItem('rssSourceCourse'));
	if (course.old.length > 0) {
		course.new.push(course.now);
		course.now = course.old.pop();
		localStorage.setItem('rssSourceCourse', JSON.stringify(course));
		json2rule(course.now);
	}
}
function redo() {
	course = JSON.parse(localStorage.getItem('rssSourceCourse'));
	if (course.new.length > 0) {
		course.old.push(course.now);
		course.now = course.new.pop();
		localStorage.setItem('rssSourceCourse', JSON.stringify(course));
		json2rule(course.now);
	}
}
function setRule(editRule) {
	let checkRule = RuleSources.find(x => x.sourceUrl == editRule.sourceUrl);
	if ($(`input[id="${hex_md5(editRule.sourceUrl)}"]`)) {
		Object.keys(checkRule).forEach(key => { checkRule[key] = editRule[key]; });
		$(`input[id="${hex_md5(editRule.sourceUrl)}"]+*`).innerHTML = `${editRule.sourceName}<br>${editRule.sourceUrl}`;
	} else {
		RuleSources.push(editRule);
		$('#RuleList').innerHTML += newRule(editRule);
	}
}
$$('input').forEach((item) => { item.addEventListener('change', () => { todo() }) });
$$('textarea').forEach((item) => { item.addEventListener('change', () => { todo() }) });
// 处理按钮点击事件
$('.menu').addEventListener('click', e => {
	let thisNode = e.target;
	thisNode = thisNode.parentNode.nodeName == 'svg' ? thisNode.parentNode.querySelector('rect') :
		thisNode.nodeName == 'svg' ? thisNode.querySelector('rect') : null;
	if (!thisNode) return;
	if (thisNode.getAttribute('class') == 'busy') return;
	thisNode.setAttribute('class', 'busy');
	switch (thisNode.id) {
		case 'push':
			$$('#RuleList>label>div').forEach(item => { item.className = ''; });
			(async () => {
				await HttpPost(`/saveRssSources`, RuleSources).then(json => {
					if (json.isSuccess) {
						let okData = json.data;
						if (Array.isArray(okData)) {
							let failMsg = ``;
							if (RuleSources.length > okData.length) {
								RuleSources.forEach(item => {
									if (okData.find(x => x.sourceUrl == item.sourceUrl)) { }
									else { $(`#RuleList #${item.sourceUrl}+*`).className += 'isError'; }
								});
								failMsg = '\n推送失败的源将用红色字体标注!';
							}
							alert(`批量推送源到「阅读3.0APP」\n共计: ${RuleSources.length} 条\n成功: ${okData.length} 条\n失败: ${RuleSources.length - okData.length} 条${failMsg}`);
						}
						else {
							alert(`批量推送源到「阅读3.0APP」成功!\n共计: ${RuleSources.length} 条`);
						}
					}
					else {
						alert(`批量推送源失败!\nErrorMsg: ${json.errorMsg}`);
					}
				}).catch(err => { alert(`批量推送源失败,无法连接到「阅读3.0APP」!\n${err}`); });
				thisNode.setAttribute('class', '');
			})();
			return;
		case 'pull':
			showTab('源列表');
			(async () => {
				await HttpGet(`/getRssSources`).then(json => {
					if (json.isSuccess) {
						$('#RuleList').innerHTML = ''
						localStorage.setItem('RssSources', JSON.stringify(RuleSources = json.data));
						RuleSources.forEach(item => {
							$('#RuleList').innerHTML += newRule(item);
						});
						alert(`成功拉取 ${RuleSources.length} 条源`);
					}
					else {
						alert(`批量拉取源失败!\nErrorMsg: ${json.errorMsg}`);
					}
				}).catch(err => { alert(`批量拉取源失败,无法连接到「阅读3.0APP」!\n${err}`); });
				thisNode.setAttribute('class', '');
			})();
			return;
		case 'editor':
			if ($('#RuleJsonString').value == '') break;
			try {
				json2rule(JSON.parse($('#RuleJsonString').value));
				todo();
			} catch (error) {
				console.log(error);
				alert(error);
			}
			break;
		case 'conver':
			showTab('编辑源');
			$('#RuleJsonString').value = JSON.stringify(rule2json(), null, 4);
			break;
		case 'initial':
			$$('.rules textarea').forEach(item => { item.value = '' });
			todo();
			break;
		case 'undo':
			undo()
			break;
		case 'redo':
			redo()
			break;
		case 'debug':
			showTab('调试源');
			let wsOrigin = (hashParam('domain') || location.origin).replace(/^.*?:/, 'ws:').replace(/\d+$/, (port) => (parseInt(port) + 1));
			let DebugInfos = $('#DebugConsole');
			function DebugPrint(msg) { DebugInfos.value += `\n${msg}`; DebugInfos.scrollTop = DebugInfos.scrollHeight; }
			let saveRule = [rule2json()];
			HttpPost(`/saveRssSource`, saveRule[0]).then(sResult => {
				if (sResult.isSuccess) {
					$('#DebugConsole').value = `源《${saveRule[0].sourceName}》保存成功！开始调试...`;
					let ws = new WebSocket(`${wsOrigin}/rssSourceDebug`);
					ws.onopen = () => {
						ws.send(`{"tag":"${saveRule[0].sourceUrl}", "key":""}`);
					};
					ws.onmessage = (msg) => {
					    console.log('[调试]', msg);
						DebugPrint(msg.data);
					};
					ws.onerror = (err) => {
						throw `${err.data}`;
					}
					ws.onclose = () => {
						thisNode.setAttribute('class', '');
						DebugPrint(`\n调试服务已关闭!`);
					}
				} else throw `${sResult.errorMsg}`;
			}).catch(err => {
				DebugPrint(`调试过程意外中止，以下是详细错误信息:\n${err}`);
				thisNode.setAttribute('class', '');
			});
			return;
		case 'accept':
			(async () => {
				let saveRule = [rule2json()];
				await HttpPost(`/saveRssSources`, saveRule).then(json => {
					alert(json.isSuccess ? `源《${saveRule[0].sourceName}》已成功保存到「阅读3.0APP」` : `源《${saveRule[0].sourceName}》保存失败!\nErrorMsg: ${json.errorMsg}`);
					setRule(saveRule[0]);
				}).catch(err => { alert(`保存源失败,无法连接到「阅读3.0APP」!\n${err}`); });
				thisNode.setAttribute('class', '');
			})();
			return;
		default:
	}
	setTimeout(() => { thisNode.setAttribute('class', ''); }, 500);
});
$('#Filter').addEventListener('keydown', e => {
	if (e.keyCode == 13) {
		let cashList = [];
		$('#RuleList').innerHTML = "";
		let sKey = Filter.value ? Filter.value : '';
		if (sKey == '') {
			cashList = RuleSources;
		} else {
			let patt = new RegExp(sKey);
			RuleSources.forEach(source => {
				if (patt.test(source.sourceUrl) || patt.test(source.sourceName) || patt.test(source.bookSourceGroup)) {
					cashList.push(source);
				}
			})
		}
		cashList.forEach(source => {
			$('#RuleList').innerHTML += newRule(source);
		})
	}
});

// 列表规则更改事件
$('#RuleList').addEventListener('click', e => {
	let editRule = null;
	if (e.target && e.target.getAttribute('name') == 'rule') {
		editRule = rule2json();
		json2rule(RuleSources.find(x => hex_md5(x.sourceUrl) == e.target.id));
	} else return;
	if (editRule.sourceUrl == '') return;
	if (editRule.sourceName == '') editRule.sourceName = editRule.sourceUrl.replace(/.*?\/\/|\/.*/g, '');
	setRule(editRule);
	localStorage.setItem('RssSources', JSON.stringify(RuleSources));
});
// 处理列表按钮事件
$('.tab3>.titlebar').addEventListener('click', e => {
	let thisNode = e.target;
	if (thisNode.nodeName != 'BUTTON') return;
	switch (thisNode.id) {
		case 'Import':
			let fileImport = document.createElement('input');
			fileImport.type = 'file';
			fileImport.accept = '.json';
			fileImport.addEventListener('change', () => {
				let file = fileImport.files[0];
				let reader = new FileReader();
				reader.onloadend = function (evt) {
					if (evt.target.readyState == FileReader.DONE) {
						let fileText = evt.target.result;
						try {
							let fileJson = JSON.parse(fileText);
							let newSources = [];
							newSources.push(...fileJson);
							if (window.confirm(`如何处理导入的源?\n"确定": 覆盖当前列表(不会删除APP源)\n"取消": 插入列表尾部(自动忽略重复源)`)) {
								localStorage.setItem('RssSources', JSON.stringify(RuleSources = newSources));
								$('#RuleList').innerHTML = ''
								RuleSources.forEach(item => {
									$('#RuleList').innerHTML += newRule(item);
								});
							}
							else {
								newSources = newSources.filter(item => !JSON.stringify(RuleSources).includes(item.sourceUrl));
								RuleSources.push(...newSources);
								localStorage.setItem('RssSources', JSON.stringify(RuleSources));
								newSources.forEach(item => {
									$('#RuleList').innerHTML += newRule(item);
								});
							}
							alert(`成功导入 ${newSources.length} 条源`);
						}
						catch (err) {
							alert(`导入源文件失败!\n${err}`);
						}
					}
				};
				reader.readAsText(file);
			}, false);
			fileImport.click();
			break;
		case 'Export':
			let fileExport = document.createElement('a');
			fileExport.download = `Rules${Date().replace(/.*?\s(\d+)\s(\d+)\s(\d+:\d+:\d+).*/, '$2$1$3').replace(/:/g, '')}.json`;
			let myBlob = new Blob([JSON.stringify(RuleSources, null, 4)], { type: "application/json" });
			fileExport.href = window.URL.createObjectURL(myBlob);
			fileExport.click();
			break;
		case 'Delete':
			let selectRule = $('#RuleList input:checked');
			if (!selectRule) {
				alert(`没有源被选中!`);
				return;
			}
			if (confirm(`确定要删除选定源吗?\n(同时删除APP内源)`)) {
				let selectRuleUrl = selectRule.id;
				let deleteSources = RuleSources.filter(item => item.sourceUrl == selectRuleUrl); // 提取待删除的源
				let laveSources = RuleSources.filter(item => !(item.sourceUrl == selectRuleUrl));  // 提取待留下的源
				HttpPost(`/deleteRssSources`, deleteSources).then(json => {
					if (json.isSuccess) {
						let selectNode = document.getElementById(selectRuleUrl).parentNode;
						selectNode.parentNode.removeChild(selectNode);
						localStorage.setItem('RssSources', JSON.stringify(RuleSources = laveSources));
						if ($('#sourceUrl').value == selectRuleUrl) {
							$$('.rules textarea').forEach(item => { item.value = '' });
							todo();
						}
						console.log(deleteSources);
						console.log(`以上源已删除!`)
					}
				}).catch(err => { alert(`删除源失败,无法连接到「阅读3.0APP」!\n${err}`); });
			}
			break;
		case 'ClrAll':
			if (confirm(`确定要清空当前源列表吗?\n(不会删除APP内源)`)) {
				localStorage.setItem('RssSources', JSON.stringify(RuleSources = []));
				$('#RuleList').innerHTML = ''
			}
			break;
		default:
	}
});<|MERGE_RESOLUTION|>--- conflicted
+++ resolved
@@ -76,25 +76,16 @@
 	let RuleJSON = Container();
 	// 转换base
 	Object.keys(RuleJSON).forEach(key => {
-<<<<<<< HEAD
-			RuleJSON[key] = $('#' + key).value;
-=======
 		RuleJSON[key] = $('#' + key).value;
->>>>>>> ec90372f
 	});
     //类型转换
 	RuleJSON.lastUpdateTime = new Date().getTime();
 	RuleJSON.customOrder = RuleJSON.customOrder == '' ? 0 : parseInt(RuleJSON.customOrder);
 	RuleJSON.articleStyle = RuleJSON.articleStyle == '' ? 0 : parseInt(RuleJSON.articleStyle);
 	RuleJSON.enabled = RuleJSON.enabled == '' || String(RuleJSON.enabled).toLocaleLowerCase().replace(/^\s*|\s*$/g, '') == 'true';
-<<<<<<< HEAD
-	RuleJSON.loadWithBaseUrl = RuleJSON.loadWithBaseUrl == '' || String(RuleJSON.loadWithBaseUrl).toLocaleLowerCase().replace(/^\s*|\s*$/g, '') == 'true';
-	RuleJSON.enableJs = RuleJSON.enableJs == '' || String(RuleJSON.enableJs).toLocaleLowerCase().replace(/^\s*|\s*$/g, '') == 'true';
-=======
 	RuleJSON.enableJs = RuleJSON.enableJs == '' || String(RuleJSON.enableJs).toLocaleLowerCase().replace(/^\s*|\s*$/g, '') == 'true';
 	RuleJSON.loadWithBaseUrl = RuleJSON.loadWithBaseUrl == '' || String(RuleJSON.loadWithBaseUrl).toLocaleLowerCase().replace(/^\s*|\s*$/g, '') == 'true';
 	RuleJSON.singleUrl = RuleJSON.singleUrl == '' || String(RuleJSON.singleUrl).toLocaleLowerCase().replace(/^\s*|\s*$/g, '') == 'true';
->>>>>>> ec90372f
 	return RuleJSON;
 }
 // 将源对象填充到源表单
