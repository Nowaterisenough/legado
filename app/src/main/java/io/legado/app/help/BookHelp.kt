package io.legado.app.help

import android.net.Uri
import androidx.documentfile.provider.DocumentFile
import io.legado.app.constant.AppLog
import io.legado.app.constant.AppPattern
import io.legado.app.constant.EventBus
import io.legado.app.data.appDb
import io.legado.app.data.entities.Book
import io.legado.app.data.entities.BookChapter
import io.legado.app.data.entities.BookSource
import io.legado.app.model.analyzeRule.AnalyzeUrl
import io.legado.app.model.localBook.LocalBook
import io.legado.app.utils.*
import kotlinx.coroutines.*
import kotlinx.coroutines.Dispatchers.IO
import org.apache.commons.text.similarity.JaccardSimilarity
import splitties.init.appCtx
import java.io.File
import java.io.FileOutputStream
import java.io.IOException
import java.util.concurrent.CopyOnWriteArraySet
import java.util.regex.Pattern
import java.util.zip.ZipFile
import kotlin.math.abs
import kotlin.math.max
import kotlin.math.min

@Suppress("unused")
object BookHelp {
    private val downloadDir: File = appCtx.externalFiles
    private const val cacheFolderName = "book_cache"
    private const val cacheImageFolderName = "images"
    private const val cacheEpubFolderName = "epub"
    private val downloadImages = CopyOnWriteArraySet<String>()

    fun clearCache() {
        FileUtils.delete(
            FileUtils.getPath(downloadDir, cacheFolderName)
        )
    }

    fun clearCache(book: Book) {
        val filePath = FileUtils.getPath(downloadDir, cacheFolderName, book.getFolderName())
        FileUtils.delete(filePath)
    }

    fun updateCacheFolder(oldBook: Book, newBook: Book) {
        val oldFolderPath = FileUtils.getPath(downloadDir, cacheFolderName, oldBook.getFolderName())
        val newFolderPath = FileUtils.getPath(downloadDir, cacheFolderName, newBook.getFolderName())
        FileUtils.move(oldFolderPath, newFolderPath)
    }

    /**
     * 清除已删除书的缓存
     */
    suspend fun clearInvalidCache() {
        withContext(IO) {
            val bookFolderNames = ArrayList<String>()
            val originNames = ArrayList<String>()
            appDb.bookDao.all.forEach {
                bookFolderNames.add(it.getFolderName())
                if (it.isEpub()) originNames.add(it.originName)
            }
            downloadDir.getFile(cacheFolderName)
                .listFiles()?.forEach { bookFile ->
                    if (!bookFolderNames.contains(bookFile.name)) {
                        FileUtils.delete(bookFile.absolutePath)
                    }
                }
            downloadDir.getFile(cacheEpubFolderName)
                .listFiles()?.forEach { epubFile ->
                    if (!originNames.contains(epubFile.name)) {
                        FileUtils.delete(epubFile.absolutePath)
                    }
                }
        }
    }

    suspend fun saveContent(
        bookSource: BookSource,
        book: Book,
        bookChapter: BookChapter,
        content: String
    ) {
        saveText(book, bookChapter, content)
        saveImages(bookSource, book, bookChapter, content)
        postEvent(EventBus.SAVE_CONTENT, bookChapter)
    }

    fun saveText(
        book: Book,
        bookChapter: BookChapter,
        content: String
    ) {
        if (content.isEmpty()) return
        //保存文本
        FileUtils.createFileIfNotExist(
            downloadDir,
            cacheFolderName,
            book.getFolderName(),
            bookChapter.getFileName(),
        ).writeText(content)
    }

    private suspend fun saveImages(
        bookSource: BookSource,
        book: Book,
        bookChapter: BookChapter,
        content: String
    ) = coroutineScope {
        val awaitList = arrayListOf<Deferred<Unit>>()
        content.split("\n").forEach {
            val matcher = AppPattern.imgPattern.matcher(it)
            if (matcher.find()) {
                matcher.group(1)?.let { src ->
                    val mSrc = NetworkUtils.getAbsoluteURL(bookChapter.url, src)
                    awaitList.add(async {
                        saveImage(bookSource, book, mSrc)
                    })
                }
            }
        }
        awaitList.forEach {
            it.await()
        }
    }

    suspend fun saveImage(bookSource: BookSource?, book: Book, src: String) {
        while (downloadImages.contains(src)) {
            delay(100)
        }
        if (getImage(book, src).exists()) {
            return
        }
        downloadImages.add(src)
        val analyzeUrl = AnalyzeUrl(src, source = bookSource)
        try {
            val bytes = analyzeUrl.getByteArrayAwait()
            //某些图片被加密，需要进一步解密
<<<<<<< HEAD
            ImageUtils.decode(
              src, bytes, isCover = false, bookSource, book
            )?.let {
                FileUtils.createFileIfNotExist(
                    downloadDir,
                    cacheFolderName,
                    book.getFolderName(),
                    cacheImageFolderName,
                    "${MD5Utils.md5Encode16(src)}.${getImageSuffix(src)}"
                ).writeBytes(it)
            }
=======
            bookSource?.getContentRule()?.imageDecode?.let { imageDecode ->
                if (imageDecode.isBlank()) {
                    return@let
                }
                kotlin.runCatching {
                    bookSource.evalJS(imageDecode) {
                        put("book", book)
                        put("result", bytes)
                        put("src", src)
                    } as ByteArray
                }.onSuccess {
                    bytes = it
                }.onFailure {
                    AppLog.putDebug("${src}解密bytes错误", it)
                }
            }
            FileUtils.createFileIfNotExist(
                downloadDir,
                cacheFolderName,
                book.getFolderName(),
                cacheImageFolderName,
                "${MD5Utils.md5Encode16(src)}.${getImageSuffix(src)}"
            ).writeBytes(bytes)
>>>>>>> ccc376bd
        } catch (e: Exception) {
            AppLog.putDebug("${src}下载错误", e)
        } finally {
            downloadImages.remove(src)
        }
    }

    fun getImage(book: Book, src: String): File {
        return downloadDir.getFile(
            cacheFolderName,
            book.getFolderName(),
            cacheImageFolderName,
            "${MD5Utils.md5Encode16(src)}.${getImageSuffix(src)}"
        )
    }

    fun getImageSuffix(src: String): String {
        var suffix = src.substringAfterLast(".").substringBefore(",")
        //检查截取的后缀字符是否合法 [a-zA-Z0-9]
        val fileSuffixRegex = Regex("^[a-z0-9]+$", RegexOption.IGNORE_CASE)
        if (suffix.length > 5 || !suffix.matches(fileSuffixRegex)) {
            suffix = "jpg"
        }
        return suffix
    }

    @Throws(IOException::class)
    fun getEpubFile(book: Book): ZipFile {
        val uri = Uri.parse(book.bookUrl)
        if (uri.isContentScheme()) {
            FileUtils.createFolderIfNotExist(downloadDir, cacheEpubFolderName)
            val path = FileUtils.getPath(downloadDir, cacheEpubFolderName, book.originName)
            val file = File(path)
            val doc = DocumentFile.fromSingleUri(appCtx, uri)
                ?: throw IOException("文件不存在")
            if (!file.exists() || doc.lastModified() > book.latestChapterTime) {
                LocalBook.getBookInputStream(book).use { inputStream ->
                    FileOutputStream(file).use { outputStream ->
                        inputStream.copyTo(outputStream)
                    }
                }
            }
            return ZipFile(file)
        }
        return ZipFile(uri.path)
    }

    fun getChapterFiles(book: Book): List<String> {
        val fileNameList = arrayListOf<String>()
        if (book.isLocalTxt()) {
            return fileNameList
        }
        FileUtils.createFolderIfNotExist(
            downloadDir,
            subDirs = arrayOf(cacheFolderName, book.getFolderName())
        ).list()?.let {
            fileNameList.addAll(it)
        }
        return fileNameList
    }

    /**
     * 检测该章节是否下载
     */
    fun hasContent(book: Book, bookChapter: BookChapter): Boolean {
        return if (book.isLocalTxt()) {
            true
        } else {
            downloadDir.exists(
                cacheFolderName,
                book.getFolderName(),
                bookChapter.getFileName()
            )
        }
    }

    /**
     * 检测图片是否下载
     */
    fun hasImageContent(book: Book, bookChapter: BookChapter): Boolean {
        if (!hasContent(book, bookChapter)) {
            return false
        }
        getContent(book, bookChapter)?.let {
            val matcher = AppPattern.imgPattern.matcher(it)
            while (matcher.find()) {
                matcher.group(1)?.let { src ->
                    val image = getImage(book, src)
                    if (!image.exists()) {
                        return false
                    }
                }
            }
        }
        return true
    }

    /**
     * 读取章节内容
     */
    fun getContent(book: Book, bookChapter: BookChapter): String? {
        val file = downloadDir.getFile(
            cacheFolderName,
            book.getFolderName(),
            bookChapter.getFileName()
        )
        if (file.exists()) {
            return file.readText()
        }
        if (book.isLocalBook()) {
            val string = LocalBook.getContent(book, bookChapter)
            if (string != null && book.isEpub()) {
                saveText(book, bookChapter, string)
            }
            return string
        }
        return null
    }

    /**
     * 删除章节内容
     */
    fun delContent(book: Book, bookChapter: BookChapter) {
        FileUtils.createFileIfNotExist(
            downloadDir,
            cacheFolderName,
            book.getFolderName(),
            bookChapter.getFileName()
        ).delete()
    }

    /**
     * 格式化书名
     */
    fun formatBookName(name: String): String {
        return name
            .replace(AppPattern.nameRegex, "")
            .trim { it <= ' ' }
    }

    /**
     * 格式化作者
     */
    fun formatBookAuthor(author: String): String {
        return author
            .replace(AppPattern.authorRegex, "")
            .trim { it <= ' ' }
    }

    private val jaccardSimilarity by lazy {
        JaccardSimilarity()
    }

    /**
     * 根据目录名获取当前章节
     */
    fun getDurChapter(
        oldDurChapterIndex: Int,
        oldDurChapterName: String?,
        newChapterList: List<BookChapter>,
        oldChapterListSize: Int = 0
    ): Int {
        if (oldDurChapterIndex == 0) return 0
        if (newChapterList.isEmpty()) return oldDurChapterIndex
        val oldChapterNum = getChapterNum(oldDurChapterName)
        val oldName = getPureChapterName(oldDurChapterName)
        val newChapterSize = newChapterList.size
        val durIndex =
            if (oldChapterListSize == 0) oldDurChapterIndex
            else oldDurChapterIndex * oldChapterListSize / newChapterSize
        val min = max(0, min(oldDurChapterIndex, durIndex) - 10)
        val max = min(newChapterSize - 1, max(oldDurChapterIndex, durIndex) + 10)
        var nameSim = 0.0
        var newIndex = 0
        var newNum = 0
        if (oldName.isNotEmpty()) {
            for (i in min..max) {
                val newName = getPureChapterName(newChapterList[i].title)
                val temp = jaccardSimilarity.apply(oldName, newName)
                if (temp > nameSim) {
                    nameSim = temp
                    newIndex = i
                }
            }
        }
        if (nameSim < 0.96 && oldChapterNum > 0) {
            for (i in min..max) {
                val temp = getChapterNum(newChapterList[i].title)
                if (temp == oldChapterNum) {
                    newNum = temp
                    newIndex = i
                    break
                } else if (abs(temp - oldChapterNum) < abs(newNum - oldChapterNum)) {
                    newNum = temp
                    newIndex = i
                }
            }
        }
        return if (nameSim > 0.96 || abs(newNum - oldChapterNum) < 1) {
            newIndex
        } else {
            min(max(0, newChapterList.size - 1), oldDurChapterIndex)
        }
    }

    private val chapterNamePattern1 by lazy {
        Pattern.compile(".*?第([\\d零〇一二两三四五六七八九十百千万壹贰叁肆伍陆柒捌玖拾佰仟]+)[章节篇回集话]")
    }

    @Suppress("RegExpSimplifiable")
    private val chapterNamePattern2 by lazy {
        Pattern.compile("^(?:[\\d零〇一二两三四五六七八九十百千万壹贰叁肆伍陆柒捌玖拾佰仟]+[,:、])*([\\d零〇一二两三四五六七八九十百千万壹贰叁肆伍陆柒捌玖拾佰仟]+)(?:[,:、]|\\.[^\\d])")
    }

    private val regexA by lazy {
        return@lazy "\\s".toRegex()
    }

    private fun getChapterNum(chapterName: String?): Int {
        chapterName ?: return -1
        val chapterName1 = StringUtils.fullToHalf(chapterName).replace(regexA, "")
        return StringUtils.stringToInt(
            (
                    chapterNamePattern1.matcher(chapterName1).takeIf { it.find() }
                        ?: chapterNamePattern2.matcher(chapterName1).takeIf { it.find() }
                    )?.group(1)
                ?: "-1"
        )
    }

    @Suppress("SpellCheckingInspection")
    private val regexOther by lazy {
        // 所有非字母数字中日韩文字 CJK区+扩展A-F区
        @Suppress("RegExpDuplicateCharacterInClass")
        return@lazy "[^\\w\\u4E00-\\u9FEF〇\\u3400-\\u4DBF\\u20000-\\u2A6DF\\u2A700-\\u2EBEF]".toRegex()
    }

    @Suppress("RegExpUnnecessaryNonCapturingGroup", "RegExpSimplifiable")
    private val regexB by lazy {
        //章节序号，排除处于结尾的状况，避免将章节名替换为空字串
        return@lazy "^.*?第(?:[\\d零〇一二两三四五六七八九十百千万壹贰叁肆伍陆柒捌玖拾佰仟]+)[章节篇回集话](?!$)|^(?:[\\d零〇一二两三四五六七八九十百千万壹贰叁肆伍陆柒捌玖拾佰仟]+[,:、])*(?:[\\d零〇一二两三四五六七八九十百千万壹贰叁肆伍陆柒捌玖拾佰仟]+)(?:[,:、](?!$)|\\.(?=[^\\d]))".toRegex()
    }

    private val regexC by lazy {
        //前后附加内容，整个章节名都在括号中时只剔除首尾括号，避免将章节名替换为空字串
        return@lazy "(?!^)(?:[〖【《〔\\[{(][^〖【《〔\\[{()〕》】〗\\]}]+)?[)〕》】〗\\]}]$|^[〖【《〔\\[{(](?:[^〖【《〔\\[{()〕》】〗\\]}]+[〕》】〗\\]})])?(?!$)".toRegex()
    }

    private fun getPureChapterName(chapterName: String?): String {
        return if (chapterName == null) "" else StringUtils.fullToHalf(chapterName)
            .replace(regexA, "")
            .replace(regexB, "")
            .replace(regexC, "")
            .replace(regexOther, "")
    }

}<|MERGE_RESOLUTION|>--- conflicted
+++ resolved
@@ -138,7 +138,6 @@
         try {
             val bytes = analyzeUrl.getByteArrayAwait()
             //某些图片被加密，需要进一步解密
-<<<<<<< HEAD
             ImageUtils.decode(
               src, bytes, isCover = false, bookSource, book
             )?.let {
@@ -150,31 +149,6 @@
                     "${MD5Utils.md5Encode16(src)}.${getImageSuffix(src)}"
                 ).writeBytes(it)
             }
-=======
-            bookSource?.getContentRule()?.imageDecode?.let { imageDecode ->
-                if (imageDecode.isBlank()) {
-                    return@let
-                }
-                kotlin.runCatching {
-                    bookSource.evalJS(imageDecode) {
-                        put("book", book)
-                        put("result", bytes)
-                        put("src", src)
-                    } as ByteArray
-                }.onSuccess {
-                    bytes = it
-                }.onFailure {
-                    AppLog.putDebug("${src}解密bytes错误", it)
-                }
-            }
-            FileUtils.createFileIfNotExist(
-                downloadDir,
-                cacheFolderName,
-                book.getFolderName(),
-                cacheImageFolderName,
-                "${MD5Utils.md5Encode16(src)}.${getImageSuffix(src)}"
-            ).writeBytes(bytes)
->>>>>>> ccc376bd
         } catch (e: Exception) {
             AppLog.putDebug("${src}下载错误", e)
         } finally {
