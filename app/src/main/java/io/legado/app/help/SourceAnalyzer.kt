--- conflicted
+++ resolved
@@ -229,10 +229,7 @@
         var customOrder: Int = 0,                       // 手动排序编号
         var enabled: Boolean = true,                    // 是否启用
         var enabledExplore: Boolean = true,             // 启用发现
-<<<<<<< HEAD
         var enabledReview: Boolean = false,             // 启用段评
-=======
->>>>>>> 2955e0bc
         var enabledCookieJar: Boolean = false,          // 启用CookieJar
         var concurrentRate: String? = null,             // 并发率
         var header: String? = null,                     // 请求头
@@ -240,10 +237,7 @@
         var loginUi: Any? = null,                       // 登录UI
         var loginCheckJs: String? = null,               // 登录检测js
         var bookSourceComment: String? = "",            // 书源注释
-<<<<<<< HEAD
-=======
         var variableComment: String? = null,            // 变量说明
->>>>>>> 2955e0bc
         var lastUpdateTime: Long = 0,                   // 最后更新时间，用于排序
         var respondTime: Long = 180000L,                // 响应时间，用于排序
         var weight: Int = 0,                            // 智能排序的权重
