package io.legado.app.ui.book.read.page.entities

import android.text.Layout
import android.text.StaticLayout
import io.legado.app.R
import io.legado.app.help.config.ReadBookConfig
import io.legado.app.model.ReadBook
import io.legado.app.ui.book.read.page.provider.ChapterProvider
import io.legado.app.utils.textHeight
import splitties.init.appCtx
import java.text.DecimalFormat
import kotlin.math.min

/**
 * 页面信息
 */
@Suppress("unused", "MemberVisibilityCanBePrivate")
data class TextPage(
    var index: Int = 0,
    var text: String = appCtx.getString(R.string.data_loading),
    var title: String = "",
    val textLines: ArrayList<TextLine> = arrayListOf(),
    var pageSize: Int = 0,
    var chapterSize: Int = 0,
    var chapterIndex: Int = 0,
    var height: Float = 0f,
    var leftLineSize: Int = 0
) {

    val lineSize get() = textLines.size
    val charSize get() = text.length
    var isMsgPage: Boolean = false

    fun getLine(index: Int): TextLine {
        return textLines.getOrElse(index) {
            textLines.last()
        }
    }

    /**
     * 底部对齐更新行位置
     */
    fun upLinesPosition() {
        if (!ReadBookConfig.textBottomJustify) return
        if (textLines.size <= 1) return
        if (leftLineSize == 0) {
            leftLineSize = lineSize
        }
        ChapterProvider.run {
            val lastLine = textLines[leftLineSize - 1]
            if (lastLine.isImage) return@run
            val lastLineHeight = with(lastLine) { lineBottom - lineTop }
            val pageHeight = lastLine.lineBottom + contentPaint.textHeight * lineSpacingExtra
            if (visibleHeight - pageHeight >= lastLineHeight) return@run
            val surplus = (visibleBottom - lastLine.lineBottom)
            if (surplus == 0f) return@run
            height += surplus
            val tj = surplus / (leftLineSize - 1)
            for (i in 1 until leftLineSize) {
                val line = textLines[i]
                line.lineTop = line.lineTop + tj * i
                line.lineBase = line.lineBase + tj * i
                line.lineBottom = line.lineBottom + tj * i
            }
        }
        if (leftLineSize == lineSize) return
        ChapterProvider.run {
            val lastLine = textLines.last()
            if (lastLine.isImage) return@run
            val lastLineHeight = with(lastLine) { lineBottom - lineTop }
            val pageHeight = lastLine.lineBottom + contentPaint.textHeight * lineSpacingExtra
            if (visibleHeight - pageHeight >= lastLineHeight) return@run
            val surplus = (visibleBottom - lastLine.lineBottom)
            if (surplus == 0f) return@run
            val tj = surplus / (textLines.size - leftLineSize - 1)
            for (i in leftLineSize + 1 until textLines.size) {
                val line = textLines[i]
                val surplusIndex = i - leftLineSize
                line.lineTop = line.lineTop + tj * surplusIndex
                line.lineBase = line.lineBase + tj * surplusIndex
                line.lineBottom = line.lineBottom + tj * surplusIndex
            }
        }
    }

    /**
     * 计算文字位置
     */
    @Suppress("DEPRECATION")
    fun format(): TextPage {
        if (textLines.isEmpty()) isMsgPage = true
        if (isMsgPage && ChapterProvider.viewWidth > 0) {
            textLines.clear()
            val visibleWidth = ChapterProvider.visibleRight - ChapterProvider.paddingLeft
            val layout = StaticLayout(
                text, ChapterProvider.contentPaint, visibleWidth,
                Layout.Alignment.ALIGN_NORMAL, 1f, 0f, false
            )
            var y = (ChapterProvider.visibleHeight - layout.height) / 2f
            if (y < 0) y = 0f
            for (lineIndex in 0 until layout.lineCount) {
                val textLine = TextLine()
                textLine.lineTop = ChapterProvider.paddingTop + y + layout.getLineTop(lineIndex)
                textLine.lineBase =
                    ChapterProvider.paddingTop + y + layout.getLineBaseline(lineIndex)
                textLine.lineBottom =
                    ChapterProvider.paddingTop + y + layout.getLineBottom(lineIndex)
                var x = ChapterProvider.paddingLeft +
                        (visibleWidth - layout.getLineMax(lineIndex)) / 2
                textLine.text =
                    text.substring(layout.getLineStart(lineIndex), layout.getLineEnd(lineIndex))
                for (i in textLine.text.indices) {
                    val char = textLine.text[i].toString()
                    val cw = StaticLayout.getDesiredWidth(char, ChapterProvider.contentPaint)
                    val x1 = x + cw
                    textLine.textChars.add(
<<<<<<< HEAD
                        TextChar(
                            char,
                            start = x,
                            end = x1,
                            isLineEnd = textLine.text.length - 1 == i
                        )
=======
                        TextColumn(char, start = x, end = x1)
>>>>>>> 64e34fb6
                    )
                    x = x1
                }
                textLines.add(textLine)
            }
            height = ChapterProvider.visibleHeight.toFloat()
        }
        return this
    }

    /**
     * 移除朗读标志
     */
    fun removePageAloudSpan(): TextPage {
        textLines.forEach { textLine ->
            textLine.isReadAloud = false
        }
        return this
    }

    /**
     * 更新朗读标志
     * @param aloudSpanStart 朗读文字开始位置
     */
    fun upPageAloudSpan(aloudSpanStart: Int) {
        removePageAloudSpan()
        var lineStart = 0
        for ((index, textLine) in textLines.withIndex()) {
            if (aloudSpanStart > lineStart && aloudSpanStart < lineStart + textLine.text.length) {
                for (i in index - 1 downTo 0) {
                    if (textLines[i].isParagraphEnd) {
                        break
                    } else {
                        textLines[i].isReadAloud = true
                    }
                }
                for (i in index until textLines.size) {
                    if (textLines[i].isParagraphEnd) {
                        textLines[i].isReadAloud = true
                        break
                    } else {
                        textLines[i].isReadAloud = true
                    }
                }
                break
            }
            lineStart += textLine.text.length
        }
    }

    /**
     * 阅读进度
     */
    val readProgress: String
        get() {
            val df = DecimalFormat("0.0%")
            if (chapterSize == 0 || pageSize == 0 && chapterIndex == 0) {
                return "0.0%"
            } else if (pageSize == 0) {
                return df.format((chapterIndex + 1.0f) / chapterSize.toDouble())
            }
            var percent =
                df.format(chapterIndex * 1.0f / chapterSize + 1.0f / chapterSize * (index + 1) / pageSize.toDouble())
            if (percent == "100.0%" && (chapterIndex + 1 != chapterSize || index + 1 != pageSize)) {
                percent = "99.9%"
            }
            return percent
        }

    /**
     * 根据行和列返回字符在本页的位置
     * @param lineIndex 字符在第几行
     * @param columnIndex 字符在第几列
     * @return 字符在本页位置
     */
    fun getPosByLineColumn(lineIndex: Int, columnIndex: Int): Int {
        var length = 0
        val maxIndex = min(lineIndex, lineSize)
        for (index in 0 until maxIndex) {
            length += textLines[index].charSize
        }
        return length + columnIndex
    }

    /**
     * @return 页面所在章节
     */
    fun getTextChapter(): TextChapter? {
        ReadBook.curTextChapter?.let {
            if (it.position == chapterIndex) {
                return it
            }
        }
        ReadBook.nextTextChapter?.let {
            if (it.position == chapterIndex) {
                return it
            }
        }
        ReadBook.prevTextChapter?.let {
            if (it.position == chapterIndex) {
                return it
            }
        }
        return null
    }
}<|MERGE_RESOLUTION|>--- conflicted
+++ resolved
@@ -114,16 +114,12 @@
                     val cw = StaticLayout.getDesiredWidth(char, ChapterProvider.contentPaint)
                     val x1 = x + cw
                     textLine.textChars.add(
-<<<<<<< HEAD
-                        TextChar(
+                        TextColumn(
                             char,
                             start = x,
                             end = x1,
-                            isLineEnd = textLine.text.length - 1 == i
+                            style = if (textLine.text.length - 1 == index && char == "\uD83D\uDCAC") 2 else 0
                         )
-=======
-                        TextColumn(char, start = x, end = x1)
->>>>>>> 64e34fb6
                     )
                     x = x1
                 }
