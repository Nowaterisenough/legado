--- conflicted
+++ resolved
@@ -10,12 +10,8 @@
 @Suppress("unused", "MemberVisibilityCanBePrivate")
 data class TextLine(
     var text: String = "",
-<<<<<<< HEAD
-    val textChars: ArrayList<TextChar> = arrayListOf(),
+    val textChars: ArrayList<TextColumn> = arrayListOf(),
     val reviewCount: Int = 1,
-=======
-    val textChars: ArrayList<TextColumn> = arrayListOf(),
->>>>>>> 64e34fb6
     var lineTop: Float = 0f,
     var lineBase: Float = 0f,
     var lineBottom: Float = 0f,
