--- conflicted
+++ resolved
@@ -75,11 +75,7 @@
             upCoverByRule(book)
             bookSource = if (book.isLocalBook()) null else
                 appDb.bookSourceDao.getBookSource(book.origin)
-<<<<<<< HEAD
-            isImportBookOnLine = bookSource?.bookSourceType ?: BookType.local == BookType.file
-=======
             isImportBookOnLine = (bookSource?.bookSourceType ?: BookType.local) == BookType.file
->>>>>>> 411c66b9
             if (book.tocUrl.isEmpty()) {
                 loadBookInfo(book)
             } else if (!isImportBookOnLine) {
