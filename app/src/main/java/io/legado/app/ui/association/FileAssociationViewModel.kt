--- conflicted
+++ resolved
@@ -38,26 +38,7 @@
                 }
                 when {
                     content.isJson() -> {
-<<<<<<< HEAD
                         importJson(content)
-=======
-                        //暂时根据文件内容判断属于什么
-                        when {
-                            content.contains("bookSourceUrl") ->
-                                importBookSourceLive.postValue(content)
-                            content.contains("sourceUrl") ->
-                                importRssSourceLive.postValue(content)
-                            content.contains("pattern") ->
-                                importReplaceRuleLive.postValue(content)
-                            content.contains("themeName") ->
-                                importTheme(content, finally)
-                            content.contains("name") && content.contains("rule") ->
-                                importTextTocRule(content, finally)
-                            content.contains("name") && content.contains("url") ->
-                                importHttpTTS(content, finally)
-                            else -> errorLiveData.postValue(appCtx.getString(R.string.wrong_format))
-                        }
->>>>>>> 794a11a4
                     }
                     !fileName.matches(bookFileRegex) -> {
                         appCtx.alert(title = appCtx.getString(R.string.draw), message = appCtx.getString(R.string.file_not_supported, fileName)) {
