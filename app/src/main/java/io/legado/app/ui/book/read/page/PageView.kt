--- conflicted
+++ resolved
@@ -309,12 +309,6 @@
         binding.contentTextView.selectAble = selectAble
     }
 
-<<<<<<< HEAD
-    fun pressReviewButton(x: Float, y: Float): Boolean {
-        return binding.contentTextView.pressReviewButton(x, y - headerHeight)
-    }
-
-=======
     /**
      * 优先处理页面内单击
      * @return true:已处理, false:未处理
@@ -326,7 +320,6 @@
     /**
      * 长按事件
      */
->>>>>>> 64e34fb6
     fun longPress(
         x: Float, y: Float,
         select: (textPos: TextPos) -> Unit,
