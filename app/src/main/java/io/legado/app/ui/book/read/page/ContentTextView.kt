--- conflicted
+++ resolved
@@ -51,7 +51,6 @@
     private var cacheIncreased = false
     private val increaseSize = 8 * 1024 * 1024
     private val maxCacheSize = 256 * 1024 * 1024
-    private val reviewButtonArea: ArrayList<FloatArray> = arrayListOf()
 
     //滚动参数
     private val pageFactory: TextPageFactory get() = callBack.pageFactory
@@ -108,7 +107,6 @@
      * 绘制页面
      */
     private fun drawPage(canvas: Canvas) {
-        reviewButtonArea.clear()
         var relativeOffset = relativeOffset(0)
         textPage.textLines.forEach { textLine ->
             draw(canvas, textPage, textLine, relativeOffset)
@@ -170,23 +168,17 @@
         reviewCountPaint.textSize = textPaint.textSize * 0.6F
         reviewCountPaint.color = textColor
         textLine.textChars.forEach {
-            if (it.style == 1) {
-                drawImage(canvas, textPage, textLine, it, lineTop, lineBottom)
-            } else {
-                textPaint.color = textColor
-                if (it.isSearchResult) {
-                    textPaint.color = context.accentColor
-                }
-                if (it.charData == "\uD83D\uDCAC" && it.isLineEnd) {
+            when (it.style) {
+                0 -> {
+                    textPaint.color = textColor
+                    if (it.isSearchResult) {
+                        textPaint.color = context.accentColor
+                    }
+                    canvas.drawText(it.charData, it.start, lineBase, textPaint)
+                }
+                1 -> drawImage(canvas, textPage, textLine, it, lineTop, lineBottom)
+                2 -> {
                     if (textLine.reviewCount <= 0) return@forEach
-                    reviewButtonArea.add(
-                        floatArrayOf(
-                            it.start - textPaint.textSize * 0.4F,
-                            lineBase + textPaint.textSize * 0.2F,
-                            it.start + textPaint.textSize * 2F,
-                            lineBase - textPaint.textSize * 1F,
-                        )
-                    )
                     canvas.drawLine(
                         it.start,
                         lineBase - textPaint.textSize * 2 / 5,
@@ -252,7 +244,7 @@
                         lineBase - textPaint.textSize / 6,
                         reviewCountPaint
                     )
-                } else canvas.drawText(it.charData, it.start, lineBase, textPaint)
+                }
             }
             if (it.selected) {
                 canvas.drawRect(it.start, lineTop, it.end, lineBottom, selectedPaint)
@@ -361,18 +353,6 @@
     }
 
     /**
-     * 点击评论按钮
-     */
-    fun pressReviewButton(x: Float, y: Float): Boolean {
-        reviewButtonArea.forEach {
-            if (x in it[0]..it[2] && y in it[3]..it[1]) {
-                return true
-            }
-        }
-        return false
-    }
-
-    /**
      * 长按
      */
     fun longPress(
@@ -380,13 +360,13 @@
         y: Float,
         select: (textPos: TextPos) -> Unit,
     ) {
-        touch(x, y) { _, textPos, _, _, textChar ->
-            if (textChar.style == 1) {
-                callBack.onImageLongPress(x, y, textChar.charData)
+        touch(x, y) { _, textPos, _, _, textColumn ->
+            if (textColumn.style == 2) return@touch
+            if (textColumn.style == 1) {
+                callBack.onImageLongPress(x, y, textColumn.charData)
             } else {
                 if (!selectAble) return@touch
-                if (textChar.charData == "\uD83D\uDCAC" && textChar.isLineEnd) return@touch
-                textChar.selected = true
+                textColumn.selected = true
                 invalidate()
                 select(textPos)
             }
@@ -398,10 +378,14 @@
      * @return true:已处理, false:未处理
      */
     fun click(x: Float, y: Float): Boolean {
-        touch(x, y) { _, textPos, textPage, textLine, textChar ->
-
-        }
-        return false
+        var handled = false
+        touch(x, y) { _, textPos, textPage, textLine, textColumn ->
+            if (textColumn.style == 2) {
+                context.toastOnUi("Button Pressed!")
+                handled = true
+            }
+        }
+        return handled
     }
 
     /**
@@ -412,13 +396,9 @@
         y: Float,
         select: (textPos: TextPos) -> Unit,
     ) {
-<<<<<<< HEAD
-        touch(x, y) { _, relativePos, _, lineIndex, _, charIndex, textChar ->
-            if (textChar.charData == "\uD83D\uDCAC" && textChar.isLineEnd) return@touch
-=======
-        touch(x, y) { _, textPos, _, _, textChar ->
->>>>>>> 64e34fb6
-            textChar.selected = true
+        touch(x, y) { _, textPos, _, _, textColumn ->
+            if (textColumn.style == 2) return@touch
+            textColumn.selected = true
             invalidate()
             select(textPos)
         }
@@ -540,7 +520,7 @@
                 textPos.lineIndex = lineIndex
                 for ((charIndex, textChar) in textLine.textChars.withIndex()) {
                     textPos.charIndex = charIndex
-                    if (textChar.charData == "\uD83D\uDCAC" && textChar.isLineEnd) continue
+                    if (textChar.style == 2) continue
                     textChar.selected =
                         textPos.compare(selectStart) >= 0 && textPos.compare(selectEnd) <= 0
                     textChar.isSearchResult = textChar.selected && callBack.isSelectingSearchResult
